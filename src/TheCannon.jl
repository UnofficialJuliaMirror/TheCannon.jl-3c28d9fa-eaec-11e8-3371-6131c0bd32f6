module TheCannon
using Optim, Statistics, LinearAlgebra, ForwardDiff
export expanded_size,
       collapsed_size,
       expand_labels,
       standardize_labels,
       unstandardize_labels,
       train,
       infer,
       quad_coeff_matrix

@deprecate projected_size expanded_size
@deprecate deprojected_size collapsed_size
@deprecate project_labels expand_labels

"""

    expandeded_size(nlabels; quadratic=true)

The length of a label vector of length `nlabels` after it has been 
quadratically expanded.

See also: [`collapsed_size`](@ref)
"""
function expanded_size(nlabels; quadratic=true)
    if quadratic
        Int(1 + 2nlabels + nlabels*(nlabels-1)/2)
    else
        nlabels + 1
    end
end

"""

    collapsed_size(nelabels; quadratic=true)

The length of a label vector corresponding to an expanded label 
vector of length nelabels.

See also: [`expanded_size`](@ref)
"""
function collapsed_size(nplabels; quadratic=true)
    if quadratic
        Int((-3 + sqrt(1 + 8nplabels))/2)
    else
        nplabels - 1
    end
end

function expand_labels(labels::Vector{R}; quadratic=true) where R <: Real
    vec(expand_labels(Matrix(transpose(labels)), quadratic=quadratic))
end
function expand_labels(labels::Matrix{R}; quadratic=true) where R <: Real
    nstars, nlabels = size(labels)
    plabels = Matrix{R}(undef, nstars, expanded_size(nlabels; quadratic=quadratic))
    plabels[:, 1] .= 1
    plabels[:, 2:nlabels+1] .= labels
    if quadratic
        k = 1
        for i in 1:nlabels
            for j in i:nlabels
                plabels[:, nlabels + 1 + k] .= labels[:, i] .* labels[:, j]
                k += 1
            end
        end
    end
    plabels
end

"""
Get the quadratic terms of theta as matrices.
returns an array of dimensions nlabels x nlabels x npixels
```
Q = quad_coeff_matrix(theta)
Q[:, :, 1] #quadratic coefficients for first pixel
111
"""
function quad_coeff_matrix(theta::Matrix{F}) :: Array{F, 3} where F <: AbstractFloat
    nlabels = collapsed_size(size(theta, 1)) 
    npix = size(theta, 2)
    Q = Array{F}(undef, nlabels, nlabels, npix)
    for p in 1:npix
        k = 1
        for i in 1:nlabels
            for j in i:nlabels
                Q[i, j, p] = theta[nlabels + 1 + k, p]
                Q[j, i, p] = Q[i, j, p]
                k += 1
            end 
        end 
    end 
    Q
end

"""
Transform the label matrix (`nstars x nlabels`) live roughly in [-1, 1] by
subtractive the mean and dividing by the scatter.
returns `(standardized_labels, pivots, scales)`
"""
function standardize_labels(labels)
    pivot = mean(labels, dims=1)
    scale = std(labels, dims=1)
    (labels .- pivot)./scale, vec(pivot), vec(scale)
end

"""
Transform labels back to their original scale.
"""
function unstandardize_labels(labels, pivot, scale)
    labels.*transpose(hcat(scale)) .+ transpose(hcat(pivot))
end

function linear_soln(labels, Σ, flux)
    lT_invcov_l = transpose(labels) * inv(Σ) * labels 
    #if cond(lT_invcov_l) > 1e8
    #    @warn "dangerous condition number in normal equation"
    #end
    lT_invcov_F = transpose(labels) * inv(Σ) * flux
    lT_invcov_l \ lT_invcov_F
end


"""
    train(flux, ivar, labels)

returns: theta, scatters
Run the training step of The Cannon, i.e. calculate coefficients for each pixel.
 - `flux` contains the spectra for each star in the training set.  It should be 
    `nstars x npixels` (row-vectors are spectra)
 - `ivar` contains the inverse variance for each pixel in the same shape as `flux`
 - `labels` contains the labels for each star.  It should be `nstars x nlabels`.
    It will be expanded into the quadratic label space before training.

returns:
- `theta`: the matrix containing the cannon coefficients.  It will be `n_expanded_labels x npix`
- `scatters`: the model scatter at each pixel
"""
function train(flux::AbstractMatrix{F}, ivar::AbstractMatrix{F}, 
               labels::AbstractMatrix{F}; verbose=true, quadratic=true
              ) :: Tuple{Matrix{F}, Vector{F}} where F <: AbstractFloat
    #count everything
    nstars = size(flux,1)
    npix = size(flux, 2)
    nlabels = size(labels, 2)
    labels = expand_labels(labels, quadratic=quadratic)
    nplabels = size(labels, 2)
    if verbose 
        println("$nstars stars, $npix pixels, $nplabels expanded labels")
    end
    #initialize output variables
    theta = Matrix{F}(undef, nplabels, npix)
    scatters = Vector{F}(undef, npix)
    #train on each pixel independently
    for i in 1:npix
        if verbose && i % 500 == 0
            println("training on pixel $i")
        end
        function negative_log_likelihood(scatter) #up to constant
            scatter = scatter[1]
            Σ = Diagonal(ivar[:, i].^(-1) .+ scatter^2)
            coeffs = linear_soln(labels, Σ, flux[:, i])
            χ = labels*coeffs - flux[:, i]
            (0.5*(transpose(χ) * inv(Σ) * χ) + #chi-squared
             0.5*sum(log.(diag(Σ)))) #normalizaion term
        end
        fit = optimize(negative_log_likelihood, 1e-16, 1, rel_tol=0.01)
        #fit = optimize(negative_log_likelihood, [0.01], LBFGS(); autodiff=:forward)
        if ! fit.converged
            @warn "pixel $i not converged"
        end

        scatters[i] = fit.minimizer[1]
        Σ = Diagonal(ivar[:, i].^(-1) .+ scatters[i]^2)
        theta[:, i] = linear_soln(labels, Σ, flux[:, i])
    end
    theta, scatters
end

"""

   infer(flux, ivar, theta, scatters)

Run the test step of the cannon.  Given `theta` and `scatters` (from training), infer stellar parameters.
 - `flux` contains the spectra for each star for which you want to infer labels 
 in the training set.  It should be `nstars x npixels` (row-vectors are spectra)
 - `ivar` contains the inverse variance for each pixel in the same shape as `flux`
- `theta`: the matrix containing the cannon coefficients.  It will be `n_expanded_labels x npix`
- `scatters`: the model scatter at each pixel
"""
function infer(flux::AbstractMatrix{Fl}, 
               ivar::AbstractMatrix{Fl},
               theta::AbstractMatrix{Fl}, 
               scatters::AbstractVector{Fl};
               quadratic=true, verbose=true) where Fl <: AbstractFloat
    nstars = size(flux, 1)
    nplabels = size(theta, 1)
    nlabels = collapsed_size(nplabels; quadratic=quadratic)

    inferred_labels = Matrix{Float64}(undef, nstars, nlabels)
    chi_squared = Vector{Float64}(undef, nstars)
    information = Array{Float64, 3}(undef, nstars, nlabels, nlabels)

    thetaT = transpose(theta)
    for i in 1:nstars
        if verbose && i%100==0
            println("inferring labels for star $i")
        end

        F = flux[i, :]
        invσ2 = (ivar[i, :].^(-1) .+ scatters.^2).^(-1)
        function negative_log_post(labels)
            A2 = (thetaT * expand_labels(labels; quadratic=quadratic) .- F).^2
            0.5 * sum(A2 .* invσ2) 
        end
        fit = optimize(negative_log_post, zeros(nlabels), Optim.Options(g_tol=1e-6),
                      autodiff=:forward)
        
        inferred_labels[i, :] = fit.minimizer
        chi_squared[i] = sum((thetaT * expand_labels(fit.minimizer; quadratic=quadratic) .- F).^2 .* invσ2)
        information[i, :, :] = ForwardDiff.hessian(negative_log_post, fit.minimizer)
    end
    inferred_labels, chi_squared, information
end
<<<<<<< HEAD
function infer(flux::AbstractMatrix{Float64}, ivar::AbstractMatrix{Float64},
              theta::AbstractMatrix{Float64}, scatters::AbstractVector{Float64};
              quadratic=true, kwargs...)
    nstars = size(flux, 1)
    nplabels = size(theta, 1)
    nlabels = deprojected_size(nplabels; quadratic=quadratic)
    prior = Matrix{Union{Missing, Tuple{Float64, Float64, Float64}}}(missing, nlabels, nstars)
    infer(flux, ivar, theta, scatters, prior; quadratic=quadratic, kwargs...)
end
=======
>>>>>>> 8292c3e4

end<|MERGE_RESOLUTION|>--- conflicted
+++ resolved
@@ -221,17 +221,5 @@
     end
     inferred_labels, chi_squared, information
 end
-<<<<<<< HEAD
-function infer(flux::AbstractMatrix{Float64}, ivar::AbstractMatrix{Float64},
-              theta::AbstractMatrix{Float64}, scatters::AbstractVector{Float64};
-              quadratic=true, kwargs...)
-    nstars = size(flux, 1)
-    nplabels = size(theta, 1)
-    nlabels = deprojected_size(nplabels; quadratic=quadratic)
-    prior = Matrix{Union{Missing, Tuple{Float64, Float64, Float64}}}(missing, nlabels, nstars)
-    infer(flux, ivar, theta, scatters, prior; quadratic=quadratic, kwargs...)
-end
-=======
->>>>>>> 8292c3e4
 
 end